AWSTemplateFormatVersion: '2010-09-09'
Resources:
  MyS3Bucket:
    Type: 'AWS::S3::Bucket'
    Properties:
      BucketName: 's3-bucket-raw-data-unique-123456'
      VersioningConfiguration:
<<<<<<< HEAD
        Status: Suspended
      AccessControl: Private
      
=======
        Status: Enabled
      AccessControl: Private
>>>>>>> 92ccc0aa
<|MERGE_RESOLUTION|>--- conflicted
+++ resolved
@@ -5,11 +5,6 @@
     Properties:
       BucketName: 's3-bucket-raw-data-unique-123456'
       VersioningConfiguration:
-<<<<<<< HEAD
         Status: Suspended
       AccessControl: Private
-      
-=======
-        Status: Enabled
-      AccessControl: Private
->>>>>>> 92ccc0aa
+      